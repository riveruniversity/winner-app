--- conflicted
+++ resolved
@@ -517,11 +517,7 @@
                     <div class="mb-3">
                       <label class="form-label">Record ID Source</label>
                       <div class="form-check">
-<<<<<<< HEAD
-                        <input class="form-check-input" type="radio" name="idSource" id="autoGenerateId" value="auto" >
-=======
                         <input class="form-check-input" type="radio" name="idSource" id="autoGenerateId" value="auto">
->>>>>>> ad097353
                         <label class="form-check-label" for="autoGenerateId">
                           Auto-generate unique IDs
                         </label>
